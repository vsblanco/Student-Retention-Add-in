<?xml version="1.0" encoding="UTF-8" standalone="yes"?>
<OfficeApp xmlns="http://schemas.microsoft.com/office/appforoffice/1.1" xmlns:xsi="http://www.w3.org/2001/XMLSchema-instance" xmlns:bt="http://schemas.microsoft.com/office/officeappbasictypes/1.0" xmlns:ov="http://schemas.microsoft.com/office/taskpaneappversionoverrides" xsi:type="TaskPaneApp">
  <Id>a8b1e479-1b3d-4e9e-9a1c-2f8e1c8b4a0e</Id>
  <Version>2.1.0.1</Version>
  <ProviderName>Victor Blanco</ProviderName>
  <DefaultLocale>en-US</DefaultLocale>
  <DisplayName DefaultValue="Student Retention Add-in"/>
  <Description DefaultValue="An add-in for tracking student retention tasks."/>
  
  <IconUrl DefaultValue="https://vsblanco.github.io/Student-Retention-Add-in/assets/icon-32.png"/>
  
  <SupportUrl DefaultValue="https://github.com/vsblanco/Student-Retention-Add-in"/>
  <AppDomains>
    <AppDomain>https://vsblanco.github.io</AppDomain>
  </AppDomains>
  <Hosts>
    <Host Name="Workbook"/>
  </Hosts>
  <DefaultSettings>
    <SourceLocation DefaultValue="https://vsblanco.github.io/Student-Retention-Add-in/react/dist/index.html"/>
    <RequestedWidth>450</RequestedWidth>
  </DefaultSettings>
  <Permissions>ReadWriteDocument</Permissions>

<<<<<<< HEAD
=======
  <!--
    WebApplicationInfo: Required for Microsoft SSO (Single Sign-On)

    To enable SSO, you need to:
    1. Register an app in Azure AD (https://portal.azure.com/#view/Microsoft_AAD_IAM/ActiveDirectoryMenuBlade/~/RegisteredApps)
    2. Add API permissions: User.Read (Microsoft Graph)
    3. Set redirect URIs to match your add-in URLs
    4. Replace the placeholders below with your actual values

    For development/testing, the current configuration will fallback to the hardcoded user list.
  -->
  <WebApplicationInfo>
    <Id>4cde5161-e594-4c7b-9842-d90af94dd4e3</Id>
    <Resource>api://vsblanco.github.io/YOUR_AZURE_AD_APP_CLIENT_ID_HERE</Resource>
    <Scopes>
      <Scope>User.Read</Scope>
      <Scope>profile</Scope>
    </Scopes>
  </WebApplicationInfo>

>>>>>>> a354965b
  <!-- Requirements for autoload functionality -->
  <Requirements>
    <Sets DefaultMinVersion="1.1">
      <Set Name="SharedRuntime" MinVersion="1.1"/>
    </Sets>
  </Requirements>

  <VersionOverrides xmlns="http://schemas.microsoft.com/office/taskpaneappversionoverrides" xsi:type="VersionOverridesV1_0">
    <Hosts>
      <Host xsi:type="Workbook">
        <DesktopFormFactor>
          <GetStarted>
            <Title resid="GetStarted.Title"/>
            <Description resid="GetStarted.Description"/>
            <LearnMoreUrl resid="GetStarted.LearnMoreUrl"/>
          </GetStarted>

          <FunctionFile resid="Commands.Url"/>

          <!-- Runtimes for shared runtime and autoload -->
          <Runtimes>
            <Runtime resid="Commands.Url" lifetime="long" />
          </Runtimes>

          <!-- LaunchEvent: Load add-in automatically when document opens -->
          <ExtensionPoint xsi:type="LaunchEvent">
            <LaunchEvents>
              <LaunchEvent Type="OnNewDocument" FunctionName="onDocumentOpen" />
              <LaunchEvent Type="OnDocumentOpened" FunctionName="onDocumentOpen" />
            </LaunchEvents>
            <SourceLocation resid="Commands.Url" />
          </ExtensionPoint>

          <ExtensionPoint xsi:type="PrimaryCommandSurface">
            <CustomTab id="Victor.RetentionTab">
              <Label resid="RetentionTab.Label"/>
              <Group id="SystemGroup">
                <Label resid="SystemGroup.Label"/>
                <Icon>
                  <bt:Image size="16" resid="Icon.16x16"/>
                  <bt:Image size="32" resid="Icon.32x32"/>
                  <bt:Image size="80" resid="Icon.80x80"/>
                </Icon>
                <Control xsi:type="Button" id="SettingsButton">
                  <Label resid="SettingsButton.Label"/>
                  <Supertip>
                    <Title resid="SettingsButton.Label"/>
                    <Description resid="SettingsButton.Tooltip"/>
                  </Supertip>
                  <Icon>
                    <bt:Image size="16" resid="SettingsIcon.16x16"/>
                    <bt:Image size="32" resid="SettingsIcon.32x32"/>
                    <bt:Image size="80" resid="SettingsIcon.80x80"/>
                  </Icon>
                  <Action xsi:type="ShowTaskpane">
                    <TaskpaneId>SettingsPane</TaskpaneId>
                    <SourceLocation resid="Settings.Url"/>
                  </Action>
                </Control>
                <Control xsi:type="Button" id="AboutButton">
                  <Label resid="AboutButton.Label"/>
                  <Supertip>
                    <Title resid="AboutButton.Label"/>
                    <Description resid="AboutButton.Tooltip"/>
                  </Supertip>
                  <Icon>
                    <bt:Image size="16" resid="AboutIcon.16x16"/>
                    <bt:Image size="32" resid="AboutIcon.32x32"/>
                    <bt:Image size="80" resid="AboutIcon.80x80"/>
                  </Icon>
                  <Action xsi:type="ShowTaskpane">
                    <TaskpaneId>AboutPane</TaskpaneId>
                    <SourceLocation resid="About.Url"/>
                  </Action>
                </Control>
              </Group>
              <Group id="DataGroup">
                <Label resid="DataGroup.Label"/>
                <Icon>
                  <bt:Image size="16" resid="Icon.16x16"/>
                  <bt:Image size="32" resid="Icon.32x32"/>
                  <bt:Image size="80" resid="Icon.80x80"/>
                </Icon>
                <Control xsi:type="Button" id="ImportDataButton">
                  <Label resid="ImportDataButton.Label"/>
                  <Supertip>
                    <Title resid="ImportDataButton.Label"/>
                    <Description resid="ImportDataButton.Tooltip"/>
                  </Supertip>
                  <Icon>
                    <bt:Image size="16" resid="ImportIcon.16x16"/>
                    <bt:Image size="32" resid="ImportIcon.32x32"/>
                    <bt:Image size="80" resid="ImportIcon.80x80"/>
                  </Icon>
                  <Action xsi:type="ShowTaskpane">
                    <TaskpaneId>ImportDataPane</TaskpaneId>
                    <SourceLocation resid="Import.Url"/>
                  </Action>
                </Control>
              </Group>
              <Group id="ReportGroup">
                <Label resid="ReportGroup.Label"/>
                <Icon>
                  <bt:Image size="16" resid="Icon.16x16"/>
                  <bt:Image size="32" resid="Icon.32x32"/>
                  <bt:Image size="80" resid="Icon.80x80"/>
                </Icon>
                <Control xsi:type="Button" id="CreateLdaButton">
                  <Label resid="CreateLdaButton.Label"/>
                  <Supertip>
                    <Title resid="CreateLdaButton.Label"/>
                    <Description resid="CreateLdaButton.Tooltip"/>
                  </Supertip>
                  <Icon>
                    <bt:Image size="16" resid="CreateLdaIcon.16x16"/>
                    <bt:Image size="32" resid="CreateLdaIcon.32x32"/>
                    <bt:Image size="80" resid="CreateLdaIcon.80x80"/>
                  </Icon>
                  <Action xsi:type="ShowTaskpane">
                    <TaskpaneId>CreateLdaPane</TaskpaneId>
                    <SourceLocation resid="CreateLdaDialog.Url"/>
                  </Action>
                </Control>
                 <Control xsi:type="Button" id="PersonalizedEmailButton">
                  <Label resid="PersonalizedEmailButton.Label"/>
                  <Supertip>
                    <Title resid="PersonalizedEmailButton.Label"/>
                    <Description resid="PersonalizedEmailButton.Tooltip"/>
                  </Supertip>
                  <Icon>
                    <bt:Image size="16" resid="EmailIcon.16x16"/>
                    <bt:Image size="32" resid="EmailIcon.32x32"/>
                    <bt:Image size="80" resid="EmailIcon.80x80"/>
                  </Icon>
                  <Action xsi:type="ShowTaskpane">
                    <TaskpaneId>PersonalizedEmailPane</TaskpaneId>
                    <SourceLocation resid="PersonalizedEmail.Url"/>
                  </Action>
                </Control>
              </Group>
              <Group id="StudentViewGroup">
                <Label resid="StudentViewGroup.Label"/>
                <Icon>
                  <bt:Image size="16" resid="DetailsIcon.16x16"/>
                  <bt:Image size="32" resid="DetailsIcon.32x32"/>
                  <bt:Image size="80" resid="DetailsIcon.80x80"/>
                </Icon>
                <Control xsi:type="Button" id="StudentViewButton">
                  <Label resid="StudentViewButton.Label"/>
                  <Supertip>
                    <Title resid="StudentViewButton.Label"/>
                    <Description resid="StudentViewButton.Tooltip"/>
                  </Supertip>
                  <Icon>
                    <bt:Image size="16" resid="DetailsIcon.16x16"/>
                    <bt:Image size="32" resid="DetailsIcon.32x32"/>
                    <bt:Image size="80" resid="DetailsIcon.80x80"/>
                  </Icon>
                  <Action xsi:type="ShowTaskpane">
                    <TaskpaneId>StudentViewPane</TaskpaneId>
                    <SourceLocation resid="StudentView.Url"/>
                  </Action>
                </Control>
              </Group>
            </CustomTab>
          </ExtensionPoint>
        </DesktopFormFactor>
      </Host>
    </Hosts>
    <Resources>
      <bt:Images>
        <bt:Image id="Icon.16x16" DefaultValue="https://vsblanco.github.io/Student-Retention-Add-in/assets/icon-16.png"/>
        <bt:Image id="Icon.32x32" DefaultValue="https://vsblanco.github.io/Student-Retention-Add-in/assets/icon-32.png"/>
        <bt:Image id="Icon.80x80" DefaultValue="https://vsblanco.github.io/Student-Retention-Add-in/assets/icon-80.png"/>
        <bt:Image id="ImportIcon.16x16" DefaultValue="https://vsblanco.github.io/Student-Retention-Add-in/assets/import-icon.png"/>
        <bt:Image id="ImportIcon.32x32" DefaultValue="https://vsblanco.github.io/Student-Retention-Add-in/assets/import-icon.png"/>
        <bt:Image id="ImportIcon.80x80" DefaultValue="https://vsblanco.github.io/Student-Retention-Add-in/assets/import-icon.png"/>
        <bt:Image id="CreateLdaIcon.16x16" DefaultValue="https://vsblanco.github.io/Student-Retention-Add-in/assets/create-lda-icon.png"/>
        <bt:Image id="CreateLdaIcon.32x32" DefaultValue="https://vsblanco.github.io/Student-Retention-Add-in/assets/create-lda-icon.png"/>
        <bt:Image id="CreateLdaIcon.80x80" DefaultValue="https://vsblanco.github.io/Student-Retention-Add-in/assets/create-lda-icon.png"/>
        <bt:Image id="DetailsIcon.16x16" DefaultValue="https://vsblanco.github.io/Student-Retention-Add-in/assets/details-icon.png"/>
        <bt:Image id="DetailsIcon.32x32" DefaultValue="https://vsblanco.github.io/Student-Retention-Add-in/assets/details-icon.png"/>
        <bt:Image id="DetailsIcon.80x80" DefaultValue="https://vsblanco.github.io/Student-Retention-Add-in/assets/details-icon.png"/>
        <bt:Image id="AboutIcon.16x16" DefaultValue="https://vsblanco.github.io/Student-Retention-Add-in/assets/about-icon.png"/>
        <bt:Image id="AboutIcon.32x32" DefaultValue="https://vsblanco.github.io/Student-Retention-Add-in/assets/about-icon.png"/>
        <bt:Image id="AboutIcon.80x80" DefaultValue="https://vsblanco.github.io/Student-Retention-Add-in/assets/about-icon.png"/>
        <bt:Image id="SettingsIcon.16x16" DefaultValue="https://vsblanco.github.io/Student-Retention-Add-in/assets/settings-icon.png"/>
        <bt:Image id="SettingsIcon.32x32" DefaultValue="https://vsblanco.github.io/Student-Retention-Add-in/assets/settings-icon.png"/>
        <bt:Image id="SettingsIcon.80x80" DefaultValue="https://vsblanco.github.io/Student-Retention-Add-in/assets/settings-icon.png"/>
        <bt:Image id="EmailIcon.16x16" DefaultValue="https://vsblanco.github.io/Student-Retention-Add-in/assets/email-icon.png"/>
        <bt:Image id="EmailIcon.32x32" DefaultValue="https://vsblanco.github.io/Student-Retention-Add-in/assets/email-icon.png"/>
        <bt:Image id="EmailIcon.80x80" DefaultValue="https://vsblanco.github.io/Student-Retention-Add-in/assets/email-icon.png"/>
      </bt:Images>
      <bt:Urls>
        <bt:Url id="GetStarted.LearnMoreUrl" DefaultValue="https://go.microsoft.com/fwlink/?LinkId=276812"/>
        <bt:Url id="Commands.Url" DefaultValue="https://vsblanco.github.io/Student-Retention-Add-in/background-services/commands.html"/>
        <bt:Url id="StudentView.Url" DefaultValue="https://vsblanco.github.io/Student-Retention-Add-in/react/dist/index.html?page=student-view"/>
        <bt:Url id="About.Url" DefaultValue="https://vsblanco.github.io/Student-Retention-Add-in/react/dist/index.html?page=about"/>
        <bt:Url id="Settings.Url" DefaultValue="https://vsblanco.github.io/Student-Retention-Add-in/react/dist/index.html?page=settings"/>
        <bt:Url id="Import.Url" DefaultValue="https://vsblanco.github.io/Student-Retention-Add-in/react/dist/index.html?page=import"/>
        <bt:Url id="CreateLdaDialog.Url" DefaultValue="https://vsblanco.github.io/Student-Retention-Add-in/react/dist/index.html?page=create-lda"/>
        <bt:Url id="WelcomeDialog.Url" DefaultValue="https://vsblanco.github.io/Student-Retention-Add-in/welcome-dialog.html"/>
        <bt:Url id="PersonalizedEmail.Url" DefaultValue="https://vsblanco.github.io/Student-Retention-Add-in/personalized-email/personalized-email.html"/>
      </bt:Urls>
      <bt:ShortStrings>
        <bt:String id="GetStarted.Title" DefaultValue="Get started with the Retention Add-in!"/>
        <bt:String id="RetentionTab.Label" DefaultValue="Retention"/>
        <bt:String id="DataGroup.Label" DefaultValue="Data"/>
        <bt:String id="SystemGroup.Label" DefaultValue="System"/>
        <bt:String id="ReportGroup.Label" DefaultValue="Report"/>
        <bt:String id="StudentViewGroup.Label" DefaultValue="Student View"/>
        <bt:String id="StudentViewButton.Label" DefaultValue="Student View"/>
        <bt:String id="ImportDataButton.Label" DefaultValue="Import Data"/>
        <bt:String id="CreateLdaButton.Label" DefaultValue="Create LDA"/>
        <bt:String id="AboutButton.Label" DefaultValue="Help"/>
        <bt:String id="SettingsButton.Label" DefaultValue="Settings"/>
        <bt:String id="PersonalizedEmailButton.Label" DefaultValue="Send Emails"/>
      </bt:ShortStrings>
      <bt:LongStrings>
        <bt:String id="GetStarted.Description" DefaultValue="Your add-in loaded successfully. Go to the 'Retention' tab to get started."/>
        <bt:String id="StudentViewButton.Tooltip" DefaultValue="Click to show the student details pane."/>
        <bt:String id="ImportDataButton.Tooltip" DefaultValue="Import student data from a CSV or Excel file into the active sheet."/>
        <bt:String id="CreateLdaButton.Tooltip" DefaultValue="Creates a new LDA sheet for the current date."/>
        <bt:String id="AboutButton.Tooltip" DefaultValue="Shows information about the add-in."/>
        <bt:String id="SettingsButton.Tooltip" DefaultValue="Click to configure add-in settings."/>
        <bt:String id="PersonalizedEmailButton.Tooltip" DefaultValue="Opens a task pane to send a personalized email to the selected student."/>
      </bt:LongStrings>
    </Resources>

    <!--
      WebApplicationInfo: Required for Microsoft SSO (Single Sign-On)
      IMPORTANT: Must be the last child element of VersionOverrides

      Configuration:
      - Id: Azure AD Application (Client) ID
      - Resource: Application ID URI (must match Azure AD configuration)
      - Scopes: Required OAuth scopes (openid and profile are mandatory for SSO)
    -->
    <WebApplicationInfo>
      <Id>4cde5161-e594-4c7b-9842-d90af94dd4e3</Id>
      <Resource>api://vsblanco.github.io/4cde5161-e594-4c7b-9842-d90af94dd4e3</Resource>
      <Scopes>
        <Scope>openid</Scope>
        <Scope>profile</Scope>
        <Scope>User.Read</Scope>
      </Scopes>
    </WebApplicationInfo>
  </VersionOverrides>
</OfficeApp><|MERGE_RESOLUTION|>--- conflicted
+++ resolved
@@ -22,29 +22,6 @@
   </DefaultSettings>
   <Permissions>ReadWriteDocument</Permissions>
 
-<<<<<<< HEAD
-=======
-  <!--
-    WebApplicationInfo: Required for Microsoft SSO (Single Sign-On)
-
-    To enable SSO, you need to:
-    1. Register an app in Azure AD (https://portal.azure.com/#view/Microsoft_AAD_IAM/ActiveDirectoryMenuBlade/~/RegisteredApps)
-    2. Add API permissions: User.Read (Microsoft Graph)
-    3. Set redirect URIs to match your add-in URLs
-    4. Replace the placeholders below with your actual values
-
-    For development/testing, the current configuration will fallback to the hardcoded user list.
-  -->
-  <WebApplicationInfo>
-    <Id>4cde5161-e594-4c7b-9842-d90af94dd4e3</Id>
-    <Resource>api://vsblanco.github.io/YOUR_AZURE_AD_APP_CLIENT_ID_HERE</Resource>
-    <Scopes>
-      <Scope>User.Read</Scope>
-      <Scope>profile</Scope>
-    </Scopes>
-  </WebApplicationInfo>
-
->>>>>>> a354965b
   <!-- Requirements for autoload functionality -->
   <Requirements>
     <Sets DefaultMinVersion="1.1">
